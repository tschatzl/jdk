--- conflicted
+++ resolved
@@ -226,17 +226,7 @@
             throw new IOException("Unexpected BasicOCSPResponse value");
         }
 
-<<<<<<< HEAD
-            DerValue[]  seqTmp = basicOCSPResponse.getSequence(2);
-
-            if (seqTmp.length < 3) {
-                throw new IOException("Unexpected BasicOCSPResponse value");
-            }
-
-            DerValue responseData = seqTmp[0];
-=======
         DerValue responseData = seqTmp[0];
->>>>>>> 9f6fbc55
 
         // Need the DER encoded ResponseData to verify the signature later
         byte[] responseDataDer = seqTmp[0].toByteArray();
@@ -328,18 +318,9 @@
         // signatureAlgorithmId
         AlgorithmId sigAlgId = AlgorithmId.parse(seqTmp[1]);
 
-<<<<<<< HEAD
-            // check that the signature algorithm is not disabled.
-            AlgorithmChecker.check(sigAlgId);
-
-            // signature
-            byte[] signature = seqTmp[2].getBitString();
-            X509CertImpl[] x509Certs = null;
-=======
         // signature
         byte[] signature = seqTmp[2].getBitString();
         X509CertImpl[] x509Certs = null;
->>>>>>> 9f6fbc55
 
         // if seq[3] is available , then it is a sequence of certificates
         if (seqTmp.length > 3) {
@@ -374,15 +355,8 @@
             } else if (cert.getIssuerX500Principal().equals(
                 responderCert.getSubjectX500Principal())) {
 
-<<<<<<< HEAD
-                    // check the certificate algorithm
-                    AlgorithmChecker.check(cert);
-
-                    // Check for the OCSPSigning key purpose
-=======
                 // Check for the OCSPSigning key purpose
                 try {
->>>>>>> 9f6fbc55
                     List<String> keyPurposes = cert.getExtendedKeyUsage();
                     if (keyPurposes == null ||
                         !keyPurposes.contains(KP_OCSP_SIGNING_OID)) {
