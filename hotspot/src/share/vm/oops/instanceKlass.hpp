--- conflicted
+++ resolved
@@ -222,15 +222,8 @@
   int             _nonstatic_field_size;
   int             _static_field_size;    // number words used by static fields (oop and non-oop) in this klass
   int             _static_oop_field_size;// number of static oop fields in this klass
-<<<<<<< HEAD
-  int             _nonstatic_oop_map_size;// number of nonstatic oop-map blocks allocated at end of this klass
+  int             _nonstatic_oop_map_size;// size in words of nonstatic oop map blocks
   int             _class_flags;          // internal class state flags
-=======
-  int             _nonstatic_oop_map_size;// size in words of nonstatic oop map blocks
-  bool            _is_marked_dependent;  // used for marking during flushing and deoptimization
-  bool            _rewritten;            // methods rewritten.
-  bool            _has_nonstatic_fields; // for sizing with UseCompressedOops
->>>>>>> ffb85ff8
   u2              _minor_version;        // minor version number of class file
   u2              _major_version;        // major version number of class file
   ClassState      _init_state;           // state of class
