/*
 * Copyright (c) 2018, 2025, Oracle and/or its affiliates. All rights reserved.
 * DO NOT ALTER OR REMOVE COPYRIGHT NOTICES OR THIS FILE HEADER.
 *
 * This code is free software; you can redistribute it and/or modify it
 * under the terms of the GNU General Public License version 2 only, as
 * published by the Free Software Foundation.
 *
 * This code is distributed in the hope that it will be useful, but WITHOUT
 * ANY WARRANTY; without even the implied warranty of MERCHANTABILITY or
 * FITNESS FOR A PARTICULAR PURPOSE.  See the GNU General Public License
 * version 2 for more details (a copy is included in the LICENSE file that
 * accompanied this code).
 *
 * You should have received a copy of the GNU General Public License version
 * 2 along with this work; if not, write to the Free Software Foundation,
 * Inc., 51 Franklin St, Fifth Floor, Boston, MA 02110-1301 USA.
 *
 * Please contact Oracle, 500 Oracle Parkway, Redwood Shores, CA 94065 USA
 * or visit www.oracle.com if you need additional information or have any
 * questions.
 *
 */

#include "classfile/classLoaderData.inline.hpp"
#include "classfile/classLoaderDataGraph.inline.hpp"
#include "classfile/dictionary.hpp"
#include "classfile/javaClasses.hpp"
#include "classfile/metadataOnStackMark.hpp"
#include "classfile/moduleEntry.hpp"
#include "classfile/packageEntry.hpp"
#include "code/dependencyContext.hpp"
#include "gc/shared/classUnloadingContext.hpp"
#include "logging/log.hpp"
#include "logging/logStream.hpp"
#include "memory/allocation.inline.hpp"
#include "memory/metaspace.hpp"
#include "memory/resourceArea.hpp"
#include "runtime/atomicAccess.hpp"
#include "runtime/handles.inline.hpp"
#include "runtime/mutex.hpp"
#include "runtime/safepoint.hpp"
#include "runtime/safepointVerifiers.hpp"
#include "runtime/vmOperations.hpp"
#include "runtime/vmThread.hpp"
#include "utilities/growableArray.hpp"
#include "utilities/macros.hpp"
#include "utilities/ostream.hpp"

volatile size_t ClassLoaderDataGraph::_num_array_classes = 0;
volatile size_t ClassLoaderDataGraph::_num_instance_classes = 0;

void ClassLoaderDataGraph::clear_claimed_marks() {
  // The claimed marks of the CLDs in the ClassLoaderDataGraph are cleared
  // outside a safepoint and without locking the ClassLoaderDataGraph_lock.
  // This is required to avoid a deadlock between concurrent GC threads and safepointing.
  //
  // We need to make sure that the CLD contents are fully visible to the
  // reader thread. This is accomplished by acquire/release of the _head,
  // and is sufficient.
  //
  // Any ClassLoaderData added after or during walking the list are prepended to
  // _head. Their claim mark need not be handled here.
  for (ClassLoaderData* cld = AtomicAccess::load_acquire(&_head); cld != nullptr; cld = cld->next()) {
    cld->clear_claim();
  }
}

void ClassLoaderDataGraph::clear_claimed_marks(int claim) {
 for (ClassLoaderData* cld = AtomicAccess::load_acquire(&_head); cld != nullptr; cld = cld->next()) {
    cld->clear_claim(claim);
  }
}

void ClassLoaderDataGraph::verify_claimed_marks_cleared(int claim) {
#ifdef ASSERT
 for (ClassLoaderData* cld = AtomicAccess::load_acquire(&_head); cld != nullptr; cld = cld->next()) {
    cld->verify_not_claimed(claim);
  }
#endif
}

void ClassLoaderDataGraph::clean_deallocate_lists(bool walk_previous_versions) {
  assert(SafepointSynchronize::is_at_safepoint(), "must only be called at safepoint");
  uint loaders_processed = 0;
  for (ClassLoaderData* cld = _head; cld != nullptr; cld = cld->next()) {
    // is_alive check will be necessary for concurrent class unloading.
    if (cld->is_alive()) {
      // clean metaspace
      if (walk_previous_versions) {
        cld->classes_do(InstanceKlass::purge_previous_versions);
      }
      cld->free_deallocate_list();
      loaders_processed++;
    }
  }
  log_debug(class, loader, data)("clean_deallocate_lists: loaders processed %u %s",
                                 loaders_processed, walk_previous_versions ? "walk_previous_versions" : "");
}

void ClassLoaderDataGraph::safepoint_and_clean_metaspaces() {
  // Safepoint and mark all metadata with MetadataOnStackMark and then deallocate unused bits of metaspace.
  // This needs to be exclusive to Redefinition, so needs to be a safepoint.
  VM_CleanClassLoaderDataMetaspaces op;
  VMThread::execute(&op);
}

void ClassLoaderDataGraph::walk_metadata_and_clean_metaspaces() {
  assert(SafepointSynchronize::is_at_safepoint(), "must only be called at safepoint");

  _should_clean_deallocate_lists = false; // assume everything gets cleaned

  // Mark metadata seen on the stack so we can delete unreferenced entries.
  // Walk all metadata, including the expensive code cache walk, only for class redefinition.
  // The MetadataOnStackMark walk during redefinition saves previous versions if it finds old methods
  // on the stack or in the code cache, so we only have to repeat the full walk if
  // they were found at that time.
  // TODO: have redefinition clean old methods out of the code cache.  They still exist in some places.
  bool walk_all_metadata = InstanceKlass::should_clean_previous_versions_and_reset();

  MetadataOnStackMark md_on_stack(walk_all_metadata, /*redefinition_walk*/false);
  clean_deallocate_lists(walk_all_metadata);
}

// List head of all class loader data.
ClassLoaderData* volatile ClassLoaderDataGraph::_head = nullptr;

bool ClassLoaderDataGraph::_should_clean_deallocate_lists = false;
bool ClassLoaderDataGraph::_safepoint_cleanup_needed = false;
bool ClassLoaderDataGraph::_metaspace_oom = false;

// Add a new class loader data node to the list.  Assign the newly created
// ClassLoaderData into the java/lang/ClassLoader object as a hidden field
ClassLoaderData* ClassLoaderDataGraph::add_to_graph(Handle loader, bool has_class_mirror_holder) {

  assert_lock_strong(ClassLoaderDataGraph_lock);

  ClassLoaderData* cld;

  // First check if another thread beat us to creating the CLD and installing
  // it into the loader while we were waiting for the lock.
  if (!has_class_mirror_holder && loader.not_null()) {
    cld = java_lang_ClassLoader::loader_data_acquire(loader());
    if (cld != nullptr) {
      return cld;
    }
  }

  // We mustn't GC until we've installed the ClassLoaderData in the Graph since the CLD
  // contains oops in _handles that must be walked.  GC doesn't walk CLD from the
  // loader oop in all collections, particularly young collections.
  NoSafepointVerifier no_safepoints;

  cld = new ClassLoaderData(loader, has_class_mirror_holder);

  // First install the new CLD to the Graph.
  cld->set_next(_head);
  AtomicAccess::release_store(&_head, cld);

  // Next associate with the class_loader.
  if (!has_class_mirror_holder) {
    // Use OrderAccess, since readers need to get the loader_data only after
    // it's added to the Graph
    java_lang_ClassLoader::release_set_loader_data(loader(), cld);
  }

  // Lastly log, if requested
  LogTarget(Trace, class, loader, data) lt;
  if (lt.is_enabled()) {
    ResourceMark rm;
    LogStream ls(lt);
    ls.print("create ");
    cld->print_value_on(&ls);
    ls.cr();
  }
  return cld;
}

ClassLoaderData* ClassLoaderDataGraph::add(Handle loader, bool has_class_mirror_holder) {
  MutexLocker ml(ClassLoaderDataGraph_lock);
  ClassLoaderData* loader_data = add_to_graph(loader, has_class_mirror_holder);
  return loader_data;
}

inline void assert_is_safepoint_or_gc() {
  assert(SafepointSynchronize::is_at_safepoint() ||
         Thread::current()->is_ConcurrentGC_thread() ||
         Thread::current()->is_Worker_thread(),
         "Must be called by safepoint or GC");
}

// These are functions called by the GC, which require all of the CLDs, including not yet unlinked CLDs.
void ClassLoaderDataGraph::cld_do(CLDClosure* cl) {
  assert_is_safepoint_or_gc();
  for (ClassLoaderData* cld = AtomicAccess::load_acquire(&_head);  cld != nullptr; cld = cld->next()) {
    cl->do_cld(cld);
  }
}

void ClassLoaderDataGraph::roots_cld_do(CLDClosure* strong, CLDClosure* weak) {
  assert_is_safepoint_or_gc();
  for (ClassLoaderData* cld = AtomicAccess::load_acquire(&_head);  cld != nullptr; cld = cld->next()) {
    CLDClosure* closure = (cld->keep_alive_ref_count() > 0) ? strong : weak;
    if (closure != nullptr) {
      closure->do_cld(cld);
    }
  }
}

void ClassLoaderDataGraph::always_strong_cld_do(CLDClosure* cl) {
  assert_is_safepoint_or_gc();
  if (ClassUnloading) {
    roots_cld_do(cl, nullptr);
  } else {
    cld_do(cl);
  }
}

// Closure for locking and iterating through classes. Only lock outside of safepoint.
LockedClassesDo::LockedClassesDo(classes_do_func_t f) : _function(f),
  _do_lock(!SafepointSynchronize::is_at_safepoint()) {
  if (_do_lock) {
    ClassLoaderDataGraph_lock->lock();
  }
}

LockedClassesDo::LockedClassesDo() : _function(nullptr),
  _do_lock(!SafepointSynchronize::is_at_safepoint()) {
  // callers provide their own do_klass
  if (_do_lock) {
    ClassLoaderDataGraph_lock->lock();
  }
}

LockedClassesDo::~LockedClassesDo() {
  if (_do_lock) {
    ClassLoaderDataGraph_lock->unlock();
  }
}


// Iterating over the CLDG needs to be locked because
// unloading can remove entries concurrently.
// This iterator does not keep the CLD alive.
// Any CLD OopHandles (modules, mirrors, resolved refs)
// resolved must be treated as no keepalive. And requires
// that its CLD's holder is kept alive if they escape the
// caller's safepoint or ClassLoaderDataGraph_lock
// critical section.
class ClassLoaderDataGraph::ClassLoaderDataGraphIterator : public StackObj {
  ClassLoaderData* _next;
  Thread*          _thread;
  HandleMark       _hm;  // clean up handles when this is done.
  NoSafepointVerifier _nsv; // No safepoints allowed in this scope
                            // unless verifying at a safepoint.

public:
  ClassLoaderDataGraphIterator() : _next(ClassLoaderDataGraph::_head), _thread(Thread::current()), _hm(_thread) {
    assert_locked_or_safepoint(ClassLoaderDataGraph_lock);
  }

  ClassLoaderData* get_next() {
    ClassLoaderData* cld = _next;
    // Skip already unloaded CLD for concurrent unloading.
    while (cld != nullptr && !cld->is_alive()) {
      cld = cld->next();
    }
    if (cld != nullptr) {
      _next = cld->next();
    } else {
      _next = nullptr;
    }
    return cld;
  }
};

void ClassLoaderDataGraph::loaded_cld_do(CLDClosure* cl) {
  ClassLoaderDataGraphIterator iter;
  while (ClassLoaderData* cld = iter.get_next()) {
    cl->do_cld(cld);
  }
}

// These functions assume that the caller has locked the ClassLoaderDataGraph_lock
// if they are not calling the function from a safepoint.
void ClassLoaderDataGraph::classes_do(KlassClosure* klass_closure) {
  ClassLoaderDataGraphIterator iter;
  while (ClassLoaderData* cld = iter.get_next()) {
    cld->classes_do(klass_closure);
  }
}

void ClassLoaderDataGraph::classes_do(void f(Klass* const)) {
  ClassLoaderDataGraphIterator iter;
  while (ClassLoaderData* cld = iter.get_next()) {
    cld->classes_do(f);
  }
}

void ClassLoaderDataGraph::methods_do(void f(Method*)) {
  ClassLoaderDataGraphIterator iter;
  while (ClassLoaderData* cld = iter.get_next()) {
    cld->methods_do(f);
  }
}

void ClassLoaderDataGraph::modules_do_keepalive(void f(ModuleEntry*)) {
  assert_locked_or_safepoint(Module_lock);
  ClassLoaderDataGraphIterator iter;
  while (ClassLoaderData* cld = iter.get_next()) {
    cld->keep_alive();
    cld->modules_do(f);
  }
}

void ClassLoaderDataGraph::modules_do(void f(ModuleEntry*)) {
  assert_locked_or_safepoint(Module_lock);
  ClassLoaderDataGraphIterator iter;
  while (ClassLoaderData* cld = iter.get_next()) {
    cld->modules_do(f);
  }
}

void ClassLoaderDataGraph::packages_do(void f(PackageEntry*)) {
  assert_locked_or_safepoint(Module_lock);
  ClassLoaderDataGraphIterator iter;
  while (ClassLoaderData* cld = iter.get_next()) {
    cld->packages_do(f);
  }
}

void ClassLoaderDataGraph::loaded_classes_do_keepalive(KlassClosure* klass_closure) {
  ClassLoaderDataGraphIterator iter;
  while (ClassLoaderData* cld = iter.get_next()) {
    cld->keep_alive();
    cld->loaded_classes_do(klass_closure);
  }
}

void ClassLoaderDataGraph::classes_unloading_do(void f(Klass* const)) {
  ClassUnloadingContext::context()->classes_unloading_do(f);
}

void ClassLoaderDataGraph::verify_dictionary() {
  ClassLoaderDataGraphIterator iter;
  while (ClassLoaderData* cld = iter.get_next()) {
    if (cld->dictionary() != nullptr) {
      cld->dictionary()->verify();
    }
  }
}

void ClassLoaderDataGraph::print_dictionary(outputStream* st) {
  ClassLoaderDataGraphIterator iter;
  while (ClassLoaderData *cld = iter.get_next()) {
    if (cld->dictionary() != nullptr) {
      st->print("Dictionary for ");
      cld->print_value_on(st);
      st->cr();
      cld->dictionary()->print_on(st);
      st->cr();
    }
  }
}

void ClassLoaderDataGraph::print_table_statistics(outputStream* st) {
  ClassLoaderDataGraphIterator iter;
  while (ClassLoaderData *cld = iter.get_next()) {
    if (cld->dictionary() != nullptr) {
      ResourceMark rm; // loader_name_and_id
      stringStream tempst;
      tempst.print("System Dictionary for %s class loader", cld->loader_name_and_id());
      cld->dictionary()->print_table_statistics(st, tempst.freeze());
    }
  }
}

#ifndef PRODUCT
bool ClassLoaderDataGraph::contains_loader_data(ClassLoaderData* loader_data) {
  assert_locked_or_safepoint(ClassLoaderDataGraph_lock);
  for (ClassLoaderData* data = _head; data != nullptr; data = data->next()) {
    if (loader_data == data) {
      return true;
    }
  }

  return false;
}
#endif // PRODUCT

bool ClassLoaderDataGraph::is_valid(ClassLoaderData* loader_data) {
  assert_locked_or_safepoint(ClassLoaderDataGraph_lock);
  if (loader_data != nullptr) {
    if (loader_data == ClassLoaderData::the_null_class_loader_data()) {
      return true;
    }
    for (ClassLoaderData* data = _head; data != nullptr; data = data->next()) {
      if (loader_data == data) {
        return true;
      }
    }
  }
  return false;
}

// Move class loader data from main list to the unloaded list for unloading
// and deallocation later.
bool ClassLoaderDataGraph::do_unloading() {
  assert_locked_or_safepoint(ClassLoaderDataGraph_lock);

  ClassLoaderData* prev = nullptr;
  uint loaders_processed = 0;
  uint loaders_removed = 0;

  for (ClassLoaderData* data = _head; data != nullptr; data = data->next()) {
    if (data->is_alive()) {
      prev = data;
      loaders_processed++;
    } else {
      // Found dead CLD.
      loaders_removed++;

      ClassUnloadingContext::context()->register_unloading_class_loader_data(data);

      // Move dead CLD to unloading list.
      if (prev != nullptr) {
        prev->unlink_next();
      } else {
        assert(data == _head, "sanity check");
        // The GC might be walking this concurrently
        AtomicAccess::store(&_head, data->next());
      }
    }
  }

  log_debug(class, loader, data)("do_unloading: loaders processed %u, loaders removed %u", loaders_processed, loaders_removed);

  return loaders_removed != 0;
}

// There's at least one dead class loader.  Purge refererences of healthy module
// reads lists and package export lists to modules belonging to dead loaders.
void ClassLoaderDataGraph::clean_module_and_package_info() {
  assert_locked_or_safepoint(ClassLoaderDataGraph_lock);

  ClassLoaderData* data = _head;
  while (data != nullptr) {
    // Walk a ModuleEntry's reads, and a PackageEntry's exports
    // lists to determine if there are modules on those lists that are now
    // dead and should be removed.  A module's life cycle is equivalent
    // to its defining class loader's life cycle.  Since a module is
    // considered dead if its class loader is dead, these walks must
    // occur after each class loader's aliveness is determined.
    if (data->packages() != nullptr) {
      data->packages()->purge_all_package_exports();
    }
    if (data->modules_defined()) {
      data->modules()->purge_all_module_reads();
    }
    data = data->next();
  }
}

void ClassLoaderDataGraph::purge(bool at_safepoint) {
  ClassUnloadingContext::context()->purge_class_loader_data();

  bool classes_unloaded = ClassUnloadingContext::context()->has_unloaded_classes();

  Metaspace::purge(classes_unloaded);
  if (classes_unloaded) {
    set_metaspace_oom(false);
  }

  DependencyContext::purge_dependency_contexts();

  // If we're purging metadata at a safepoint, clean remaining
  // metaspaces if we need to.
  if (at_safepoint) {
    _safepoint_cleanup_needed = true; // tested and reset next.
    if (should_clean_metaspaces_and_reset()) {
      walk_metadata_and_clean_metaspaces();
    }
  } else {
    // Tell service thread this is a good time to check to see if we should
    // clean loaded CLDGs. This causes another safepoint.
    MutexLocker ml(Service_lock, Mutex::_no_safepoint_check_flag);
    _safepoint_cleanup_needed = true;
    Service_lock->notify_all();
  }
}

ClassLoaderDataGraphKlassIteratorAtomic::ClassLoaderDataGraphKlassIteratorAtomic()
    : _cld(nullptr) {
  assert(SafepointSynchronize::is_at_safepoint(), "must be at safepoint!");
  _cld = ClassLoaderDataGraph::_head;
}

ClassLoaderData* ClassLoaderDataGraphKlassIteratorAtomic::next() {
  ClassLoaderData* cur = Atomic::load(&_cld);
  for (;;) {
    if (cur == nullptr) {
      return nullptr;
    }
<<<<<<< HEAD
    ClassLoaderData* next = cur->next();
    ClassLoaderData* old;
    if ((old = Atomic::cmpxchg(&_cld, cur, next)) == cur) {
      return cur;
=======
    next = cld->_klasses;
  }

  return next;
}

Klass* ClassLoaderDataGraphKlassIteratorAtomic::next_klass() {
  Klass* head = _next_klass;

  while (head != nullptr) {
    Klass* next = next_klass_in_cldg(head);

    Klass* old_head = AtomicAccess::cmpxchg(&_next_klass, head, next);

    if (old_head == head) {
      return head; // Won the CAS.
>>>>>>> c2c44a06
    }
    cur = old;
  }
}

void ClassLoaderDataGraph::verify() {
  ClassLoaderDataGraphIterator iter;
  while (ClassLoaderData* cld = iter.get_next()) {
    cld->verify();
  }
}

#ifndef PRODUCT
// callable from debugger
extern "C" int print_loader_data_graph() {
  ResourceMark rm;
  MutexLocker ml(ClassLoaderDataGraph_lock);
  ClassLoaderDataGraph::print_on(tty);
  return 0;
}

void ClassLoaderDataGraph::print_on(outputStream * const out) {
  ClassLoaderDataGraphIterator iter;
  while (ClassLoaderData* cld = iter.get_next()) {
    cld->print_on(out);
  }
}
#endif // PRODUCT

void ClassLoaderDataGraph::print() { print_on(tty); }<|MERGE_RESOLUTION|>--- conflicted
+++ resolved
@@ -492,38 +492,19 @@
 ClassLoaderDataGraphKlassIteratorAtomic::ClassLoaderDataGraphKlassIteratorAtomic()
     : _cld(nullptr) {
   assert(SafepointSynchronize::is_at_safepoint(), "must be at safepoint!");
-  _cld = ClassLoaderDataGraph::_head;
+  _cld = AtomicAccess::load_acquire(&ClassLoaderDataGraph::_head);
 }
 
 ClassLoaderData* ClassLoaderDataGraphKlassIteratorAtomic::next() {
-  ClassLoaderData* cur = Atomic::load(&_cld);
+  ClassLoaderData* cur = AtomicAccess::load(&_cld);
   for (;;) {
     if (cur == nullptr) {
       return nullptr;
     }
-<<<<<<< HEAD
     ClassLoaderData* next = cur->next();
     ClassLoaderData* old;
-    if ((old = Atomic::cmpxchg(&_cld, cur, next)) == cur) {
+    if ((old = AtomicAccess::cmpxchg(&_cld, cur, next)) == cur) {
       return cur;
-=======
-    next = cld->_klasses;
-  }
-
-  return next;
-}
-
-Klass* ClassLoaderDataGraphKlassIteratorAtomic::next_klass() {
-  Klass* head = _next_klass;
-
-  while (head != nullptr) {
-    Klass* next = next_klass_in_cldg(head);
-
-    Klass* old_head = AtomicAccess::cmpxchg(&_next_klass, head, next);
-
-    if (old_head == head) {
-      return head; // Won the CAS.
->>>>>>> c2c44a06
     }
     cur = old;
   }
