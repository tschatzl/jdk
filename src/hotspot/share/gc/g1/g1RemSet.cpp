--- conflicted
+++ resolved
@@ -331,17 +331,7 @@
   }
 
   bool has_cards_to_scan(uint region) {
-<<<<<<< HEAD
     return _card_claim_table.has_unclaimed_cards(region);
-=======
-    assert(region < _max_reserved_regions, "Tried to access invalid region %u", region);
-    return _card_table_scan_state[region] < G1HeapRegion::CardsPerRegion;
-  }
-
-  uint claim_cards_to_scan(uint region, uint increment) {
-    assert(region < _max_reserved_regions, "Tried to access invalid region %u", region);
-    return AtomicAccess::fetch_then_add(&_card_table_scan_state[region], increment, memory_order_relaxed);
->>>>>>> 9e843f56
   }
 
   void add_dirty_region(uint const region) {
