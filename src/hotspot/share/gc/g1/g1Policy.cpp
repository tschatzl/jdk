--- conflicted
+++ resolved
@@ -641,13 +641,7 @@
          "must be (at safepoint %s locked %s)",
          BOOL_TO_STR(SafepointSynchronize::is_at_safepoint()), BOOL_TO_STR(G1ReviseYoungLength_lock->is_locked()));
   // Record mutator's card logging rate.
-<<<<<<< HEAD
-
-=======
-  double mut_start_time = _analytics->prev_collection_pause_end_ms();
-  double mut_end_time = cur_pause_start_sec() * MILLIUNITS;
-  double mut_time = mut_end_time - mut_start_time;
->>>>>>> ea774b74
+
   // Unlike above for conc-refine rate, here we should not require a
   // non-empty sample, since an application could go some time with only
   // young-gen or filtered out writes.  But we'll ignore unusually short
@@ -935,7 +929,7 @@
   }
 
   {
-    double mutator_end_time = phase_times()->cur_collection_start_sec() * MILLIUNITS;
+    double mutator_end_time = cur_pause_start_sec() * MILLIUNITS;
     G1ConcurrentRefineStats* stats = _g1h->concurrent_refine()->sweep_state().stats();
     // Record any available refinement statistics.
     record_refinement_stats(stats);
