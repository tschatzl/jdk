/*
 * Copyright (c) 2001, 2025, Oracle and/or its affiliates. All rights reserved.
 * DO NOT ALTER OR REMOVE COPYRIGHT NOTICES OR THIS FILE HEADER.
 *
 * This code is free software; you can redistribute it and/or modify it
 * under the terms of the GNU General Public License version 2 only, as
 * published by the Free Software Foundation.
 *
 * This code is distributed in the hope that it will be useful, but WITHOUT
 * ANY WARRANTY; without even the implied warranty of MERCHANTABILITY or
 * FITNESS FOR A PARTICULAR PURPOSE.  See the GNU General Public License
 * version 2 for more details (a copy is included in the LICENSE file that
 * accompanied this code).
 *
 * You should have received a copy of the GNU General Public License version
 * 2 along with this work; if not, write to the Free Software Foundation,
 * Inc., 51 Franklin St, Fifth Floor, Boston, MA 02110-1301 USA.
 *
 * Please contact Oracle, 500 Oracle Parkway, Redwood Shores, CA 94065 USA
 * or visit www.oracle.com if you need additional information or have any
 * questions.
 *
 */

#ifndef SHARE_GC_G1_G1_GLOBALS_HPP
#define SHARE_GC_G1_G1_GLOBALS_HPP

#include "runtime/globals_shared.hpp"

// Enable allocation failure injector by default in non-product builds.

#ifdef ALLOCATION_FAILURE_INJECTOR
#error "ALLOCATION_FAILURE_INJECTOR already defined"
#endif
#ifndef PRODUCT
#define ALLOCATION_FAILURE_INJECTOR 1
#else
#define ALLOCATION_FAILURE_INJECTOR 0
#endif

#if ALLOCATION_FAILURE_INJECTOR
#define GC_G1_EVACUATION_FAILURE_FLAGS(develop,                             \
                                       develop_pd,                          \
                                       product,                             \
                                       product_pd,                          \
                                       range,                               \
                                       constraint)                          \
                                                                            \
  product(bool, G1GCAllocationFailureALot, false,                           \
          "Force execution of evacuation failure handling by inducing "     \
          "allocation failures during certain young collection pauses")     \
                                                                            \
  product(uintx, G1GCAllocationFailureALotCount, 1000,                      \
          "Number of successful evacuations between induced allocation "    \
          "failures occurring at object copying per thread")                \
                                                                            \
  product(uintx, G1GCAllocationFailureALotInterval, 5,                      \
          "Total collections between forced triggering of evacuation "      \
          "failures")                                                       \
                                                                            \
  product(bool, G1GCAllocationFailureALotDuringConcMark, true,              \
          "Trigger evacuation failure handling in collection pauses where " \
          "marking is in progress")                                         \
                                                                            \
  product(bool, G1GCAllocationFailureALotDuringConcurrentStart, true,       \
          "Trigger evacuation failure handling during concurrent start "    \
          "collection pauses")                                              \
                                                                            \
  product(bool, G1GCAllocationFailureALotDuringYoungGC, true,               \
          "Trigger evacuation failure handling during young collection "    \
          "pauses")                                                         \
                                                                            \
  product(bool, G1GCAllocationFailureALotDuringMixedGC, true,               \
          "Force use of evacuation failure handling during mixed "          \
          "collection pauses")                                              \
                                                                            \
  product(uint, G1GCAllocationFailureALotCSetPercent, 100,                  \
          "The percentage of regions in the collection set starting "       \
          "from the beginning where the allocation failures are "           \
          "injected.")                                                      \
          range(1, 100)
#else
#define GC_G1_EVACUATION_FAILURE_FLAGS(develop,                             \
                                       develop_pd,                          \
                                       product,                             \
                                       product_pd,                          \
                                       range,                               \
                                       constraint)
#endif
//
// Defines all globals flags used by the garbage-first compiler.
//

#define GC_G1_FLAGS(develop,                                                \
                    develop_pd,                                             \
                    product,                                                \
                    product_pd,                                             \
                    range,                                                  \
                    constraint)                                             \
                                                                            \
  product(bool, G1UseAdaptiveIHOP, true,                                    \
          "Adaptively adjust the initiating heap occupancy from the "       \
          "initial value of InitiatingHeapOccupancyPercent. The policy "    \
          "attempts to start marking in time based on application "         \
          "behavior.")                                                      \
                                                                            \
  product(size_t, G1AdaptiveIHOPNumInitialSamples, 3, EXPERIMENTAL,         \
          "How many completed time periods from concurrent start to first " \
          "mixed gc are required to use the input values for prediction "   \
          "of the optimal occupancy to start marking.")                     \
          range(1, max_intx)                                                \
                                                                            \
  product(uint, G1ConfidencePercent, 50,                                    \
          "Confidence level for MMU/pause predictions. A higher value "     \
          "means that G1 will use less safety margin for its predictions.") \
          range(1, 100)                                                     \
                                                                            \
  product(uintx, G1SummarizeRSetStatsPeriod, 0, DIAGNOSTIC,                 \
          "The period (in number of GCs) at which we will generate "        \
          "update buffer processing info "                                  \
          "(0 means do not periodically generate this info); "              \
          "it also requires that logging is enabled on the trace"           \
          "level for gc+remset")                                            \
          range(0, max_intx)                                                \
                                                                            \
  product(double, G1ConcMarkStepDurationMillis, 10.0,                       \
          "Target duration of individual concurrent marking steps "         \
          "in milliseconds.")                                               \
          range(1.0, DBL_MAX)                                               \
                                                                            \
  product(uint, G1RefProcDrainInterval, 1000,                               \
          "The number of discovered reference objects to process before "   \
          "draining concurrent marking work queues.")                       \
          range(1, INT_MAX)                                                 \
                                                                            \
  product(bool, G1UseReferencePrecleaning, true, EXPERIMENTAL,              \
               "Concurrently preclean java.lang.ref.references instances "  \
               "before the Remark pause.")                                  \
                                                                            \
  product(double, G1LastPLABAverageOccupancy, 50.0, EXPERIMENTAL,           \
               "The expected average occupancy of the last PLAB in "        \
               "percent.")                                                  \
               range(0.001, 100.0)                                          \
                                                                            \
  product(size_t, G1SATBBufferSize, 1*K,                                    \
          "Number of entries in an SATB log buffer.")                       \
          constraint(G1SATBBufferSizeConstraintFunc, AfterErgo)             \
                                                                            \
  develop(uintx, G1SATBProcessCompletedThreshold, 20,                       \
          "Number of completed buffers that triggers log processing.")      \
          range(0, max_jint)                                                \
                                                                            \
  product(uint, G1SATBBufferEnqueueingThresholdPercent, 60,                 \
          "Before enqueueing them, each mutator thread tries to do some "   \
          "filtering on the SATB buffers it generates. If post-filtering "  \
          "the percentage of retained entries is over this threshold "      \
          "the buffer will be enqueued for processing.")                    \
          range(0, 100)                                                     \
                                                                            \
  product(uint, G1ExpandByPercentOfAvailable, 20, EXPERIMENTAL,             \
          "When expanding, % of uncommitted space to claim.")               \
          range(0, 100)                                                     \
                                                                            \
<<<<<<< HEAD
  product(size_t, G1PerThreadPendingCardThreshold, 256, DIAGNOSTIC,         \
          "Amount of pending cards allowed on the card table per GC "       \
          "worker thread before considering starting refinement.")          \
          range(0, UINT_MAX)                                                \
=======
  product(size_t, G1UpdateBufferSize, 256,                                  \
          "Size of an update buffer")                                       \
          constraint(G1UpdateBufferSizeConstraintFunc, AfterErgo)           \
>>>>>>> aa26cede
                                                                            \
  product(uint, G1RSetUpdatingPauseTimePercent, 10,                         \
          "A target percentage of time that is allowed to be spend on "     \
          "processing remembered set update buffers during the collection " \
          "pause.")                                                         \
          range(0, 100)                                                     \
                                                                            \
  product(bool, G1UseConcRefinement, true, DIAGNOSTIC,                      \
          "Control whether concurrent refinement is performed. "            \
          "Disabling effectively ignores G1RSetUpdatingPauseTimePercent")   \
                                                                            \
  develop(uint, G1RemSetArrayOfCardsEntriesBase, 8,                         \
          "Maximum number of entries per region in the Array of Cards "     \
          "card set container per MB of a heap region.")                    \
          range(1, 65536)                                                   \
                                                                            \
  product(uint, G1RemSetArrayOfCardsEntries, 0,  EXPERIMENTAL,              \
          "Maximum number of entries per Array of Cards card set "          \
          "container. Will be set ergonomically by default.")               \
          range(0, 65536)                                                   \
          constraint(G1RemSetArrayOfCardsEntriesConstraintFunc,AfterErgo)   \
                                                                            \
  product(uint, G1RemSetHowlMaxNumBuckets, 8, EXPERIMENTAL,                 \
          "Maximum number of buckets per Howl card set container. The "     \
          "default gives at worst bitmaps of size 8k. This showed to be a " \
          "good tradeoff between bitmap size (waste) and cacheability of "  \
          "the bucket array. Must be a power of two.")                      \
          range(1, 1024)                                                    \
          constraint(G1RemSetHowlMaxNumBucketsConstraintFunc,AfterErgo)     \
                                                                            \
  product(uint, G1RemSetHowlNumBuckets, 0, EXPERIMENTAL,                    \
          "Number of buckets per Howl card set container. Must be a power " \
          "of two. Will be set ergonomically by default.")                  \
          range(0, 1024)                                                    \
          constraint(G1RemSetHowlNumBucketsConstraintFunc,AfterErgo)        \
                                                                            \
  product(uint, G1RemSetCoarsenHowlBitmapToHowlFullPercent, 90, EXPERIMENTAL, \
          "Percentage at which to coarsen a Howl bitmap to Howl full card " \
          "set container.")                                                 \
          range(1, 100)                                                     \
                                                                            \
  product(uint, G1RemSetCoarsenHowlToFullPercent, 90, EXPERIMENTAL,         \
          "Percentage at which to coarsen a Howl card set to Full card "    \
          "set container.")                                                 \
          range(1, 100)                                                     \
                                                                            \
  develop(size_t, G1MaxVerifyFailures, SIZE_MAX,                            \
          "The maximum number of liveness and remembered set verification " \
          "failures to print per thread.")                                  \
          range(1, SIZE_MAX)                                                \
                                                                            \
  product(uint, G1ReservePercent, 10,                                      \
          "It determines the minimum reserve we should have in the heap "   \
          "to minimize the probability of promotion failure.")              \
          range(0, 50)                                                      \
                                                                            \
  product(size_t, G1HeapRegionSize, 0,                                      \
          "Size of the G1 regions.")                                        \
          range(0, NOT_LP64(32*M) LP64_ONLY(512*M))                         \
          constraint(G1HeapRegionSizeConstraintFunc,AfterMemoryInit)        \
                                                                            \
  product(uint, G1ConcRefinementThreads, 0,                                 \
          "The number of parallel remembered set update threads. "          \
          "Will be set ergonomically by default.")                          \
          range(0, (max_jint-1)/wordSize)                                   \
                                                                            \
  product(uint, G1MaxNewSizePercent, 60, EXPERIMENTAL,                     \
          "Percentage (0-100) of the heap size to use as default "          \
          " maximum young gen size.")                                       \
          range(0, 100)                                                     \
          constraint(G1MaxNewSizePercentConstraintFunc,AfterErgo)           \
                                                                            \
  product(uint, G1NewSizePercent, 5, EXPERIMENTAL,                         \
          "Percentage (0-100) of the heap size to use as default "          \
          "minimum young gen size.")                                        \
          range(0, 100)                                                     \
          constraint(G1NewSizePercentConstraintFunc,AfterErgo)              \
                                                                            \
  product(uint, G1MixedGCLiveThresholdPercent, 85, EXPERIMENTAL,           \
          "Threshold for regions to be considered for inclusion in the "    \
          "collection set of mixed GCs. "                                   \
          "Regions with live bytes exceeding this will not be collected.")  \
          range(0, 100)                                                     \
                                                                            \
  product(uint, G1RetainRegionLiveThresholdPercent, 85, EXPERIMENTAL,      \
          "Threshold for evacuation failed regions to be considered for "   \
          "inclusion in the collection set candidates."                     \
          "Regions with live bytes exceeding this will not be retained.")   \
          range(0, 100)                                                     \
                                                                            \
  product(uint, G1HeapWastePercent, 5,                                     \
          "Amount of space, expressed as a percentage of the heap size, "   \
          "that G1 is willing not to collect to avoid expensive GCs.")      \
          range(0, 100)                                                     \
                                                                            \
  product(uintx, G1MixedGCCountTarget, 8,                                   \
          "The target number of mixed GCs after a marking cycle.")          \
          range(0, max_uintx)                                               \
                                                                            \
  product(uint, G1EagerReclaimRemSetThreshold, 0, EXPERIMENTAL,             \
          "Maximum number of remembered set entries a humongous region "    \
          "otherwise eligible for eager reclaim may have to be a candidate "\
          "for eager reclaim. Will be selected ergonomically by default.")  \
                                                                            \
  product(size_t, G1RebuildRemSetChunkSize, 256 * K, EXPERIMENTAL,          \
          "Chunk size used for rebuilding the remembered set.")             \
          range(4 * K, 32 * M)                                              \
                                                                            \
  product(uint, G1OldCSetRegionThresholdPercent, 10, EXPERIMENTAL,         \
          "An upper bound for the number of old CSet regions expressed "    \
          "as a percentage of the heap size.")                              \
          range(0, 100)                                                     \
                                                                            \
  product(uint, G1OldCSetGroupSize, 5, EXPERIMENTAL,                        \
          "The maximum number of old CSet regions in a collection group. "  \
          "All regions in a group will be evacuated in the same GC pause."  \
          "The first group calculated after marking from marking "          \
          "candidates may exceed this limit as it is calculated based on "  \
          "G1MixedGCCountTarget.")                                          \
          range(1, 256)                                                     \
                                                                            \
  product(bool, G1VerifyHeapRegionCodeRoots, false, DIAGNOSTIC,             \
          "Verify the code root lists attached to each heap region.")       \
                                                                            \
  develop(bool, G1VerifyBitmaps, false,                                     \
          "Verifies the consistency of the marking bitmaps")                \
                                                                            \
  product(uintx, G1PeriodicGCInterval, 0, MANAGEABLE,                       \
          "Number of milliseconds after a previous GC to wait before "      \
          "triggering a periodic gc. A value of zero disables periodically "\
          "enforced gc cycles.")                                            \
                                                                            \
  product(bool, G1PeriodicGCInvokesConcurrent, true,                        \
          "Determines the kind of periodic GC. Set to true to have G1 "     \
          "perform a concurrent GC as periodic GC, otherwise use a STW "    \
          "Full GC.")                                                       \
                                                                            \
  product(double, G1PeriodicGCSystemLoadThreshold, 0.0, MANAGEABLE,         \
          "Maximum recent system wide load as returned by the 1m value "    \
          "of getloadavg() at which G1 triggers a periodic GC. A load "     \
          "above this value cancels a given periodic GC. A value of zero "  \
          "disables this check.")                                           \
          range(0.0, (double)max_uintx)                                     \
                                                                            \
  product(uint, G1RemSetFreeMemoryRescheduleDelayMillis, 10, EXPERIMENTAL,  \
          "Time after which the card set free memory task reschedules "     \
          "itself if there is work remaining.")                             \
          range(1, UINT_MAX)                                                \
                                                                            \
  product(double, G1RemSetFreeMemoryStepDurationMillis, 1, EXPERIMENTAL,    \
          "The amount of time that the free memory task should spend "      \
          "before a pause of G1RemSetFreeMemoryRescheduleDelayMillis "      \
          "length.")                                                        \
          range(1e-3, 1e+6)                                                 \
                                                                            \
  product(double, G1RemSetFreeMemoryKeepExcessRatio, 0.1, EXPERIMENTAL,     \
          "The percentage of free card set memory that G1 should keep as "  \
          "percentage of the currently used memory.")                       \
          range(0.0, 1.0)                                                   \
                                                                            \
  product(uint, G1RestoreRetainedRegionChunksPerWorker, 16, DIAGNOSTIC,     \
          "The number of chunks assigned per worker thread for "            \
          "retained region restore purposes.")                              \
          range(1, 256)                                                     \
                                                                            \
  product(uint, G1NumCollectionsKeepPinned, 8, DIAGNOSTIC,                  \
          "After how many GCs a region has been found pinned G1 should "    \
          "give up reclaiming it.")                                         \
                                                                            \
  product(uint, G1NumCardsCostSampleThreshold, 1000, DIAGNOSTIC,            \
          "Threshold for the number of cards when reporting remembered set "\
          "card cost related prediction samples. A sample must involve "    \
          "the same or more than that number of cards to be used.")         \
                                                                            \
  product(uint, G1NumCodeRootsCostSampleThreshold, 100, DIAGNOSTIC,         \
          "Threshold for the number of code roots when reporting code root "\
          "scan cost related prediction samples. A sample must involve "    \
          "the same or more than this number of code roots to be used.")    \
                                                                            \
  GC_G1_EVACUATION_FAILURE_FLAGS(develop,                                   \
                    develop_pd,                                             \
                    product,                                                \
                    product_pd,                                             \
                    range,                                                  \
                    constraint)

// end of GC_G1_FLAGS

#endif // SHARE_GC_G1_G1_GLOBALS_HPP<|MERGE_RESOLUTION|>--- conflicted
+++ resolved
@@ -161,16 +161,10 @@
           "When expanding, % of uncommitted space to claim.")               \
           range(0, 100)                                                     \
                                                                             \
-<<<<<<< HEAD
   product(size_t, G1PerThreadPendingCardThreshold, 256, DIAGNOSTIC,         \
           "Amount of pending cards allowed on the card table per GC "       \
           "worker thread before considering starting refinement.")          \
           range(0, UINT_MAX)                                                \
-=======
-  product(size_t, G1UpdateBufferSize, 256,                                  \
-          "Size of an update buffer")                                       \
-          constraint(G1UpdateBufferSizeConstraintFunc, AfterErgo)           \
->>>>>>> aa26cede
                                                                             \
   product(uint, G1RSetUpdatingPauseTimePercent, 10,                         \
           "A target percentage of time that is allowed to be spend on "     \
