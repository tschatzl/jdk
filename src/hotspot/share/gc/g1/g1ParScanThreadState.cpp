--- conflicted
+++ resolved
@@ -256,16 +256,7 @@
     // The source array is unused when processing states.
     _partial_array_splitter.start(_task_queue, nullptr, to_array, array_length);
 
-<<<<<<< HEAD
-  // Skip the card mark iff the object (to_array) is in survivor region.
-  // However, G1HeapRegion::is_survivor() is too expensive here.
-  // Instead, we use dest_attr.is_young() because the two values are always
-  // equal: successfully allocated young regions must be survivor regions.
-  assert(dest_attr.is_young() == _g1h->heap_region_containing(to_array)->is_survivor(), "must be");
-  G1SkipCardMarkSetter x(&_scanner, dest_attr.is_young());
-=======
-  assert(_scanner.skip_card_enqueue_set(), "must be");
->>>>>>> 41d4a0d7
+  assert(_scanner.skip_card_mark_set(), "must be");
   // Process the initial chunk.  No need to process the type in the
   // klass, as it will already be handled by processing the built-in
   // module.
@@ -466,7 +457,7 @@
       _string_dedup_requests.add(old);
     }
 
-    assert(_scanner.skip_card_enqueue_set(), "must be");
+    assert(_scanner.skip_card_mark_set(), "must be");
     obj->oop_iterate_backwards(&_scanner, klass);
 }
 
@@ -561,20 +552,10 @@
       // Instead, we use dest_attr.is_young() because the two values are always
       // equal: successfully allocated young regions must be survivor regions.
       assert(dest_attr.is_young() == _g1h->heap_region_containing(obj)->is_survivor(), "must be");
-      G1SkipCardEnqueueSetter x(&_scanner, dest_attr.is_young());
+      G1SkipCardMarkSetter x(&_scanner, dest_attr.is_young());
       do_iterate_object(obj, old, klass, region_attr, dest_attr, age);
     }
 
-<<<<<<< HEAD
-    // Skip the card mark iff the object (obj) is in survivor region.
-    // However, G1HeapRegion::is_survivor() is too expensive here.
-    // Instead, we use dest_attr.is_young() because the two values are always
-    // equal: successfully allocated young regions must be survivor regions.
-    assert(dest_attr.is_young() == _g1h->heap_region_containing(obj)->is_survivor(), "must be");
-    G1SkipCardMarkSetter x(&_scanner, dest_attr.is_young());
-    obj->oop_iterate_backwards(&_scanner, klass);
-=======
->>>>>>> 41d4a0d7
     return obj;
   } else {
     _plab_allocator->undo_allocation(dest_attr, obj_ptr, word_sz, node_index);
@@ -674,23 +655,14 @@
 
     _evacuation_failed_info.register_copy_failure(word_sz);
 
-<<<<<<< HEAD
-    // For iterating objects that failed evacuation currently we can reuse the
-    // existing closure to scan evacuated objects; since we are iterating from a
-    // collection set region (i.e. never a Survivor region), we always need to
-    // gather cards for this case.
-    G1SkipCardMarkSetter x(&_scanner, false /* skip_card_mark */);
-    old->oop_iterate_backwards(&_scanner);
-=======
     {
       // For iterating objects that failed evacuation currently we can reuse the
       // existing closure to scan evacuated objects; since we are iterating from a
       // collection set region (i.e. never a Survivor region), we always need to
       // gather cards for this case.
-      G1SkipCardEnqueueSetter x(&_scanner, false /* skip_card_enqueue */);
+      G1SkipCardMarkSetter x(&_scanner, false /* skip_card_mark */);
       do_iterate_object(old, old, klass, attr, attr, m.age());
     }
->>>>>>> 41d4a0d7
 
     return old;
   } else {
