--- conflicted
+++ resolved
@@ -535,51 +535,6 @@
   }
 };
 
-<<<<<<< HEAD
-=======
-class G1PostEvacuateCollectionSetCleanupTask2::RedirtyLoggedCardsTask : public G1AbstractSubTask {
-  BufferNodeList* _rdc_buffers;
-  uint _num_buffer_lists;
-  G1EvacFailureRegions* _evac_failure_regions;
-
-public:
-  RedirtyLoggedCardsTask(G1EvacFailureRegions* evac_failure_regions, BufferNodeList* rdc_buffers, uint num_buffer_lists) :
-    G1AbstractSubTask(G1GCPhaseTimes::RedirtyCards),
-    _rdc_buffers(rdc_buffers),
-    _num_buffer_lists(num_buffer_lists),
-    _evac_failure_regions(evac_failure_regions) { }
-
-  double worker_cost() const override {
-    // Needs more investigation.
-    return G1CollectedHeap::heap()->workers()->active_workers();
-  }
-
-  void do_work(uint worker_id) override {
-    RedirtyLoggedCardTableEntryClosure cl(G1CollectedHeap::heap(), _evac_failure_regions);
-
-    uint start = worker_id;
-    for (uint i = 0; i < _num_buffer_lists; i++) {
-      uint index = (start + i) % _num_buffer_lists;
-
-      BufferNode* next = AtomicAccess::load(&_rdc_buffers[index]._head);
-      BufferNode* tail = AtomicAccess::load(&_rdc_buffers[index]._tail);
-
-      while (next != nullptr) {
-        BufferNode* node = next;
-        next = AtomicAccess::cmpxchg(&_rdc_buffers[index]._head, node, (node != tail ) ? node->next() : nullptr);
-        if (next == node) {
-          cl.apply_to_buffer(node, worker_id);
-          next = (node != tail ) ? node->next() : nullptr;
-        } else {
-          break; // If there is contention, move to the next BufferNodeList
-        }
-      }
-    }
-    record_work_item(worker_id, 0, cl.num_dirtied());
-  }
-};
-
->>>>>>> 9e843f56
 // Helper class to keep statistics for the collection set freeing
 class FreeCSetStats {
   size_t _before_used_bytes;   // Usage in regions successfully evacuate
