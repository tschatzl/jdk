/*
 * Copyright (c) 1997, 2025, Oracle and/or its affiliates. All rights reserved.
 * DO NOT ALTER OR REMOVE COPYRIGHT NOTICES OR THIS FILE HEADER.
 *
 * This code is free software; you can redistribute it and/or modify it
 * under the terms of the GNU General Public License version 2 only, as
 * published by the Free Software Foundation.
 *
 * This code is distributed in the hope that it will be useful, but WITHOUT
 * ANY WARRANTY; without even the implied warranty of MERCHANTABILITY or
 * FITNESS FOR A PARTICULAR PURPOSE.  See the GNU General Public License
 * version 2 for more details (a copy is included in the LICENSE file that
 * accompanied this code).
 *
 * You should have received a copy of the GNU General Public License version
 * 2 along with this work; if not, write to the Free Software Foundation,
 * Inc., 51 Franklin St, Fifth Floor, Boston, MA 02110-1301 USA.
 *
 * Please contact Oracle, 500 Oracle Parkway, Redwood Shores, CA 94065 USA
 * or visit www.oracle.com if you need additional information or have any
 * questions.
 *
 */

#ifndef SHARE_RUNTIME_MUTEXLOCKER_HPP
#define SHARE_RUNTIME_MUTEXLOCKER_HPP

#include "memory/allocation.hpp"
#include "runtime/flags/flagSetting.hpp"
#include "runtime/mutex.hpp"

class Thread;

// Mutexes used in the VM.

extern Mutex*   NMethodState_lock;               // a lock used to guard a compiled method state
extern Mutex*   NMethodEntryBarrier_lock;        // protects nmethod entry barrier
extern Monitor* SystemDictionary_lock;           // a lock on the system dictionary
extern Mutex*   InvokeMethodTypeTable_lock;
extern Monitor* InvokeMethodIntrinsicTable_lock;
extern Mutex*   SharedDictionary_lock;           // a lock on the CDS shared dictionary
extern Monitor* ClassInitError_lock;             // a lock on the class initialization error table
extern Mutex*   Module_lock;                     // a lock on module and package related data structures
extern Mutex*   CompiledIC_lock;                 // a lock used to guard compiled IC patching and access
extern Mutex*   VMStatistic_lock;                // a lock used to guard statistics count increment
extern Mutex*   JmethodIdCreation_lock;          // a lock on creating JNI method identifiers
extern Mutex*   JfieldIdCreation_lock;           // a lock on creating JNI static field identifiers
extern Monitor* JNICritical_lock;                // a lock used while synchronizing with threads entering/leaving JNI critical regions
extern Mutex*   JvmtiThreadState_lock;           // a lock on modification of JVMTI thread data
extern Monitor* EscapeBarrier_lock;              // a lock to sync reallocating and relocking objects because of JVMTI access
extern Monitor* JvmtiVTMSTransition_lock;        // a lock for Virtual Thread Mount State transition (VTMS transition) management
extern Mutex*   JvmtiVThreadSuspend_lock;        // a lock for virtual threads suspension
extern Monitor* Heap_lock;                       // a lock on the heap
#if INCLUDE_PARALLELGC
extern Mutex*   PSOldGenExpand_lock;         // a lock on expanding the heap
#endif
extern Mutex*   AdapterHandlerLibrary_lock;      // a lock on the AdapterHandlerLibrary
extern Mutex*   SignatureHandlerLibrary_lock;    // a lock on the SignatureHandlerLibrary
extern Mutex*   VtableStubs_lock;                // a lock on the VtableStubs
extern Mutex*   SymbolArena_lock;                // a lock on the symbol table arena
extern Monitor* StringDedup_lock;                // a lock on the string deduplication facility
extern Mutex*   StringDedupIntern_lock;          // a lock on StringTable notification of StringDedup
extern Monitor* CodeCache_lock;                  // a lock on the CodeCache
extern Mutex*   TouchedMethodLog_lock;           // a lock on allocation of LogExecutedMethods info
extern Mutex*   RetData_lock;                    // a lock on installation of RetData inside method data
extern Monitor* VMOperation_lock;                // a lock on queue of vm_operations waiting to execute
extern Monitor* ThreadsLockThrottle_lock;        // used by Thread start/exit to reduce competition for Threads_lock,
                                                 // so a VM thread calling a safepoint is prioritized
extern Monitor* Threads_lock;                    // a lock on the Threads table of active Java threads
                                                 // (also used by Safepoints too to block threads creation/destruction)
extern Mutex*   NonJavaThreadsList_lock;         // a lock on the NonJavaThreads list
extern Mutex*   NonJavaThreadsListSync_lock;     // a lock for NonJavaThreads list synchronization
extern Monitor* G1CGC_lock;                      // used for coordination between fore- & background G1 concurrent GC threads.
extern Monitor* STS_lock;                        // used for joining/leaving SuspendibleThreadSet.
extern Monitor* G1OldGCCount_lock;               // in support of "concurrent" full gc
extern Mutex*   G1RareEvent_lock;                // Synchronizes (rare) parallel GC operations.
<<<<<<< HEAD
extern Mutex*   G1ReviseYoungLength_lock;        // Protects access to young gen length revising operations.
extern Mutex*   G1DetachedRefinementStats_lock;  // Lock protecting detached refinement stats
extern Mutex*   MarkStackFreeList_lock;          // Protects access to the global mark stack free list.
extern Mutex*   MarkStackChunkList_lock;         // Protects access to the global mark stack chunk list.
=======
extern Mutex*   G1DetachedRefinementStats_lock;  // Lock protecting detached refinement stats for G1.
extern Mutex*   G1MarkStackFreeList_lock;        // Protects access to the G1 global mark stack free list.
extern Mutex*   G1MarkStackChunkList_lock;       // Protects access to the G1 global mark stack chunk list.
>>>>>>> bdc1ef20
extern Mutex*   MonitoringSupport_lock;          // Protects updates to the serviceability memory pools and allocated memory high water mark.
extern Monitor* ConcurrentGCBreakpoints_lock;    // Protects concurrent GC breakpoint management
extern Mutex*   Compile_lock;                    // a lock held when Compilation is updating code (used to block CodeCache traversal, CHA updates, etc)
extern Monitor* MethodCompileQueue_lock;         // a lock held when method compilations are enqueued, dequeued
extern Monitor* CompileThread_lock;              // a lock held by compile threads during compilation system initialization
extern Monitor* Compilation_lock;                // a lock used to pause compilation
extern Mutex*   TrainingData_lock;               // a lock used when accessing training records
extern Monitor* TrainingReplayQueue_lock;        // a lock held when class are added/removed to the training replay queue
extern Monitor* CompileTaskWait_lock;            // a lock held when CompileTasks are waited/notified
extern Mutex*   CompileStatistics_lock;          // a lock held when updating compilation statistics
extern Mutex*   DirectivesStack_lock;            // a lock held when mutating the dirstack and ref counting directives
extern Monitor* Terminator_lock;                 // a lock used to guard termination of the vm
extern Monitor* InitCompleted_lock;              // a lock used to signal threads waiting on init completed
extern Monitor* BeforeExit_lock;                 // a lock used to guard cleanups and shutdown hooks
extern Monitor* Notify_lock;                     // a lock used to synchronize the start-up of the vm
extern Mutex*   ExceptionCache_lock;             // a lock used to synchronize exception cache updates

#ifndef PRODUCT
extern Mutex*   FullGCALot_lock;                 // a lock to make FullGCALot MT safe
#endif // PRODUCT

extern Mutex*   RawMonitor_lock;
extern Mutex*   PerfDataMemAlloc_lock;           // a lock on the allocator for PerfData memory for performance data
extern Mutex*   PerfDataManager_lock;            // a long on access to PerfDataManager resources

extern Mutex*   G1FreeList_lock;                 // protects the G1 free region list during safepoints
extern Mutex*   G1OldSets_lock;                  // protects the G1 old region sets
extern Mutex*   G1Uncommit_lock;                 // protects the G1 uncommit list when not at safepoints
extern Monitor* G1RootRegionScan_lock;           // used to notify that the G1 CM threads have finished scanning the root regions

extern Mutex*   Management_lock;                 // a lock used to serialize JVM management
extern Monitor* MonitorDeflation_lock;           // a lock used for monitor deflation thread operation
extern Monitor* Service_lock;                    // a lock used for service thread operation
extern Monitor* Notification_lock;               // a lock used for notification thread operation
extern Monitor* PeriodicTask_lock;               // protects the periodic task structure
extern Monitor* RedefineClasses_lock;            // locks classes from parallel redefinition
extern Mutex*   Verify_lock;                     // synchronize initialization of verify library
extern Monitor* ThreadsSMRDelete_lock;           // Used by ThreadsSMRSupport to take pressure off the Threads_lock
extern Mutex*   ThreadIdTableCreate_lock;        // Used by ThreadIdTable to lazily create the thread id table
extern Mutex*   SharedDecoder_lock;              // serializes access to the decoder during normal (not error reporting) use
extern Mutex*   DCmdFactory_lock;                // serialize access to DCmdFactory information
extern Mutex*   NMTQuery_lock;                   // serialize NMT Dcmd queries
extern Mutex*   NMTCompilationCostHistory_lock;  // guards NMT compilation cost history
extern Mutex*   NmtVirtualMemory_lock;           // guards NMT virtual memory updates
#if INCLUDE_CDS
#if INCLUDE_JVMTI
extern Mutex*   CDSClassFileStream_lock;         // FileMapInfo::open_stream_for_jvmti
#endif
extern Mutex*   DumpTimeTable_lock;              // SystemDictionaryShared::_dumptime_table
extern Mutex*   CDSLambda_lock;                  // LambdaProxyClassDictionary::find_lambda_proxy_class
extern Mutex*   DumpRegion_lock;                 // Symbol::operator new(size_t sz, int len)
extern Mutex*   ClassListFile_lock;              // ClassListWriter()
extern Mutex*   UnregisteredClassesTable_lock;   // UnregisteredClassesTableTable
extern Mutex*   LambdaFormInvokers_lock;         // Protecting LambdaFormInvokers::_lambdaform_lines
extern Mutex*   ScratchObjects_lock;             // Protecting _scratch_xxx_table in heapShared.cpp
extern Mutex*   FinalImageRecipes_lock;          // Protecting the tables used by FinalImageRecipes.
#endif // INCLUDE_CDS
#if INCLUDE_JFR
extern Mutex*   JfrStacktrace_lock;              // used to guard access to the JFR stacktrace table
extern Monitor* JfrMsg_lock;                     // protects JFR messaging
extern Mutex*   JfrBuffer_lock;                  // protects JFR buffer operations
#endif

extern Mutex*   Metaspace_lock;                  // protects Metaspace virtualspace and chunk expansions
extern Monitor* MetaspaceCritical_lock;          // synchronizes failed metaspace allocations that risk throwing metaspace OOM
extern Mutex*   ClassLoaderDataGraph_lock;       // protects CLDG list, needed for concurrent unloading


extern Mutex*   CodeHeapStateAnalytics_lock;     // lock print functions against concurrent analyze functions.
                                                 // Only used locally in PrintCodeCacheLayout processing.

extern Mutex*   ExternalsRecorder_lock;          // used to guard access to the external addresses table

extern Mutex*   AOTCodeCStrings_lock;            // used to guard access to the AOT code C strings table

extern Monitor* ContinuationRelativize_lock;

#if INCLUDE_JVMCI
extern Monitor* JVMCI_lock;                      // protects global JVMCI critical sections
extern Monitor* JVMCIRuntime_lock;               // protects critical sections for a specific JVMCIRuntime object
#endif

extern Mutex*   Bootclasspath_lock;

extern Mutex*   tty_lock;                          // lock to synchronize output.

// A MutexLocker provides mutual exclusion with respect to a given mutex
// for the scope which contains the locker.  The lock is an OS lock, not
// an object lock, and the two do not interoperate.  Do not use Mutex-based
// locks to lock on Java objects, because they will not be respected if a
// that object is locked using the Java locking mechanism.
//
//                NOTE WELL!!
//
// See orderAccess.hpp.  We assume throughout the VM that MutexLocker's
// and friends constructors do a fence, a lock and an acquire *in that
// order*.  And that their destructors do a release and unlock, in *that*
// order.  If their implementations change such that these assumptions
// are violated, a whole lot of code will break.

// for debugging: check that we're already owning this lock (or are at a safepoint / handshake)
#ifdef ASSERT
void assert_locked_or_safepoint(const Mutex* lock);
void assert_lock_strong(const Mutex* lock);
#else
#define assert_locked_or_safepoint(lock)
#define assert_lock_strong(lock)
#endif

// Internal implementation. Skips on null Mutex.
// Subclasses enforce stronger invariants.
class MutexLockerImpl: public StackObj {
 protected:
  Mutex* _mutex;

  MutexLockerImpl(Mutex* mutex, Mutex::SafepointCheckFlag flag = Mutex::_safepoint_check_flag) :
    _mutex(mutex) {
    bool no_safepoint_check = flag == Mutex::_no_safepoint_check_flag;
    if (_mutex != nullptr) {
      if (no_safepoint_check) {
        _mutex->lock_without_safepoint_check();
      } else {
        _mutex->lock();
      }
    }
  }

  MutexLockerImpl(Thread* thread, Mutex* mutex, Mutex::SafepointCheckFlag flag = Mutex::_safepoint_check_flag) :
    _mutex(mutex) {
    bool no_safepoint_check = flag == Mutex::_no_safepoint_check_flag;
    if (_mutex != nullptr) {
      if (no_safepoint_check) {
        _mutex->lock_without_safepoint_check(thread);
      } else {
        _mutex->lock(thread);
      }
    }
  }

  ~MutexLockerImpl() {
    if (_mutex != nullptr) {
      assert_lock_strong(_mutex);
      _mutex->unlock();
    }
  }

 public:
  static void post_initialize();
};

// Simplest mutex locker.
// Does not allow null mutexes.
class MutexLocker: public MutexLockerImpl {
 public:
   MutexLocker(Mutex* mutex, Mutex::SafepointCheckFlag flag = Mutex::_safepoint_check_flag) :
     MutexLockerImpl(mutex, flag) {
     assert(mutex != nullptr, "null mutex not allowed");
   }

   MutexLocker(Thread* thread, Mutex* mutex, Mutex::SafepointCheckFlag flag = Mutex::_safepoint_check_flag) :
     MutexLockerImpl(thread, mutex, flag) {
     assert(mutex != nullptr, "null mutex not allowed");
   }
};

// Conditional mutex locker.
// Like MutexLocker above, but only locks when condition is true.
class ConditionalMutexLocker: public MutexLockerImpl {
 public:
   ConditionalMutexLocker(Mutex* mutex, bool condition, Mutex::SafepointCheckFlag flag = Mutex::_safepoint_check_flag) :
     MutexLockerImpl(condition ? mutex : nullptr, flag) {
     assert(!condition || mutex != nullptr, "null mutex not allowed when locking");
   }

   ConditionalMutexLocker(Thread* thread, Mutex* mutex, bool condition, Mutex::SafepointCheckFlag flag = Mutex::_safepoint_check_flag) :
     MutexLockerImpl(thread, condition ? mutex : nullptr, flag) {
     assert(!condition || mutex != nullptr, "null mutex not allowed when locking");
   }
};

// A MonitorLocker is like a MutexLocker above, except it allows
// wait/notify as well which are delegated to the underlying Monitor.
// It also disallows null.
class MonitorLocker: public MutexLockerImpl {
  Mutex::SafepointCheckFlag _flag;

 protected:
  Monitor* as_monitor() const {
    return static_cast<Monitor*>(_mutex);
  }

 public:
  MonitorLocker(Monitor* monitor, Mutex::SafepointCheckFlag flag = Mutex::_safepoint_check_flag) :
    MutexLockerImpl(monitor, flag), _flag(flag) {
    // Superclass constructor did locking
    assert(monitor != nullptr, "null monitor not allowed");
  }

  MonitorLocker(Thread* thread, Monitor* monitor, Mutex::SafepointCheckFlag flag = Mutex::_safepoint_check_flag) :
    MutexLockerImpl(thread, monitor, flag), _flag(flag) {
    // Superclass constructor did locking
    assert(monitor != nullptr, "null monitor not allowed");
  }

  bool wait(int64_t timeout = 0) {
    return _flag == Mutex::_safepoint_check_flag ?
      as_monitor()->wait(timeout) : as_monitor()->wait_without_safepoint_check(timeout);
  }

  void notify_all() {
    as_monitor()->notify_all();
  }

  void notify() {
    as_monitor()->notify();
  }
};


// A GCMutexLocker is usually initialized with a mutex that is
// automatically acquired in order to do GC.  The function that
// synchronizes using a GCMutexLocker may be called both during and between
// GC's.  Thus, it must acquire the mutex if GC is not in progress, but not
// if GC is in progress (since the mutex is already held on its behalf.)

class GCMutexLocker: public StackObj {
private:
  Mutex* _mutex;
  bool _locked;
public:
  GCMutexLocker(Mutex* mutex);
  ~GCMutexLocker() { if (_locked) _mutex->unlock(); }
};

// A MutexUnlocker temporarily exits a previously
// entered mutex for the scope which contains the unlocker.

class MutexUnlocker: StackObj {
 private:
  Mutex* _mutex;
  bool _no_safepoint_check;

 public:
  MutexUnlocker(Mutex* mutex, Mutex::SafepointCheckFlag flag = Mutex::_safepoint_check_flag) :
    _mutex(mutex),
    _no_safepoint_check(flag == Mutex::_no_safepoint_check_flag) {
    _mutex->unlock();
  }

  ~MutexUnlocker() {
    if (_no_safepoint_check) {
      _mutex->lock_without_safepoint_check();
    } else {
      _mutex->lock();
    }
  }
};

// Instance of a RecursiveLock that may be held through Java heap allocation, which may include calls to Java,
// and JNI event notification for resource exhaustion for metaspace or heap.
extern RecursiveMutex* MultiArray_lock;

// RAII locker for a RecursiveMutex.  See comments in mutex.hpp for more information.
class RecursiveLocker {
  RecursiveMutex* _lock;
  Thread*         _thread;
 public:
  RecursiveLocker(RecursiveMutex* lock, Thread* current) : _lock(lock), _thread(current) {
    _lock->lock(_thread);
  }
  ~RecursiveLocker() {
    _lock->unlock(_thread);
  }
};

#endif // SHARE_RUNTIME_MUTEXLOCKER_HPP<|MERGE_RESOLUTION|>--- conflicted
+++ resolved
@@ -74,16 +74,9 @@
 extern Monitor* STS_lock;                        // used for joining/leaving SuspendibleThreadSet.
 extern Monitor* G1OldGCCount_lock;               // in support of "concurrent" full gc
 extern Mutex*   G1RareEvent_lock;                // Synchronizes (rare) parallel GC operations.
-<<<<<<< HEAD
 extern Mutex*   G1ReviseYoungLength_lock;        // Protects access to young gen length revising operations.
-extern Mutex*   G1DetachedRefinementStats_lock;  // Lock protecting detached refinement stats
-extern Mutex*   MarkStackFreeList_lock;          // Protects access to the global mark stack free list.
-extern Mutex*   MarkStackChunkList_lock;         // Protects access to the global mark stack chunk list.
-=======
-extern Mutex*   G1DetachedRefinementStats_lock;  // Lock protecting detached refinement stats for G1.
 extern Mutex*   G1MarkStackFreeList_lock;        // Protects access to the G1 global mark stack free list.
 extern Mutex*   G1MarkStackChunkList_lock;       // Protects access to the G1 global mark stack chunk list.
->>>>>>> bdc1ef20
 extern Mutex*   MonitoringSupport_lock;          // Protects updates to the serviceability memory pools and allocated memory high water mark.
 extern Monitor* ConcurrentGCBreakpoints_lock;    // Protects concurrent GC breakpoint management
 extern Mutex*   Compile_lock;                    // a lock held when Compilation is updating code (used to block CodeCache traversal, CHA updates, etc)
