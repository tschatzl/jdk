/*
 * Copyright (c) 1997, 2025, Oracle and/or its affiliates. All rights reserved.
 * DO NOT ALTER OR REMOVE COPYRIGHT NOTICES OR THIS FILE HEADER.
 *
 * This code is free software; you can redistribute it and/or modify it
 * under the terms of the GNU General Public License version 2 only, as
 * published by the Free Software Foundation.
 *
 * This code is distributed in the hope that it will be useful, but WITHOUT
 * ANY WARRANTY; without even the implied warranty of MERCHANTABILITY or
 * FITNESS FOR A PARTICULAR PURPOSE.  See the GNU General Public License
 * version 2 for more details (a copy is included in the LICENSE file that
 * accompanied this code).
 *
 * You should have received a copy of the GNU General Public License version
 * 2 along with this work; if not, write to the Free Software Foundation,
 * Inc., 51 Franklin St, Fifth Floor, Boston, MA 02110-1301 USA.
 *
 * Please contact Oracle, 500 Oracle Parkway, Redwood Shores, CA 94065 USA
 * or visit www.oracle.com if you need additional information or have any
 * questions.
 *
 */

#ifndef SHARE_RUNTIME_MUTEXLOCKER_HPP
#define SHARE_RUNTIME_MUTEXLOCKER_HPP

#include "memory/allocation.hpp"
#include "runtime/flags/flagSetting.hpp"
#include "runtime/mutex.hpp"

class Thread;

// Mutexes used in the VM.

extern Mutex*   NMethodState_lock;               // a lock used to guard a compiled method state
extern Mutex*   NMethodEntryBarrier_lock;        // protects nmethod entry barrier
extern Monitor* SystemDictionary_lock;           // a lock on the system dictionary
extern Mutex*   InvokeMethodTypeTable_lock;
extern Monitor* InvokeMethodIntrinsicTable_lock;
extern Mutex*   SharedDictionary_lock;           // a lock on the CDS shared dictionary
extern Monitor* ClassInitError_lock;             // a lock on the class initialization error table
extern Mutex*   Module_lock;                     // a lock on module and package related data structures
extern Mutex*   CompiledIC_lock;                 // a lock used to guard compiled IC patching and access
extern Mutex*   VMStatistic_lock;                // a lock used to guard statistics count increment
extern Mutex*   JmethodIdCreation_lock;          // a lock on creating JNI method identifiers
extern Mutex*   JfieldIdCreation_lock;           // a lock on creating JNI static field identifiers
extern Monitor* JNICritical_lock;                // a lock used while synchronizing with threads entering/leaving JNI critical regions
extern Mutex*   JvmtiThreadState_lock;           // a lock on modification of JVMTI thread data
extern Monitor* EscapeBarrier_lock;              // a lock to sync reallocating and relocking objects because of JVMTI access
extern Monitor* JvmtiVTMSTransition_lock;        // a lock for Virtual Thread Mount State transition (VTMS transition) management
extern Mutex*   JvmtiVThreadSuspend_lock;        // a lock for virtual threads suspension
extern Monitor* Heap_lock;                       // a lock on the heap
#if INCLUDE_PARALLELGC
extern Mutex*   PSOldGenExpand_lock;         // a lock on expanding the heap
#endif
extern Mutex*   AdapterHandlerLibrary_lock;      // a lock on the AdapterHandlerLibrary
extern Mutex*   SignatureHandlerLibrary_lock;    // a lock on the SignatureHandlerLibrary
extern Mutex*   VtableStubs_lock;                // a lock on the VtableStubs
extern Mutex*   SymbolArena_lock;                // a lock on the symbol table arena
extern Monitor* StringDedup_lock;                // a lock on the string deduplication facility
extern Mutex*   StringDedupIntern_lock;          // a lock on StringTable notification of StringDedup
extern Monitor* CodeCache_lock;                  // a lock on the CodeCache
extern Mutex*   TouchedMethodLog_lock;           // a lock on allocation of LogExecutedMethods info
extern Mutex*   RetData_lock;                    // a lock on installation of RetData inside method data
extern Monitor* VMOperation_lock;                // a lock on queue of vm_operations waiting to execute
extern Monitor* ThreadsLockThrottle_lock;        // used by Thread start/exit to reduce competition for Threads_lock,
                                                 // so a VM thread calling a safepoint is prioritized
extern Monitor* Threads_lock;                    // a lock on the Threads table of active Java threads
                                                 // (also used by Safepoints too to block threads creation/destruction)
extern Mutex*   NonJavaThreadsList_lock;         // a lock on the NonJavaThreads list
extern Mutex*   NonJavaThreadsListSync_lock;     // a lock for NonJavaThreads list synchronization
extern Monitor* STS_lock;                        // used for joining/leaving SuspendibleThreadSet.
<<<<<<< HEAD
extern Monitor* G1OldGCCount_lock;               // in support of "concurrent" full gc
extern Mutex*   G1RareEvent_lock;                // Synchronizes (rare) parallel GC operations.
extern Mutex*   G1ReviseYoungLength_lock;        // Protects access to young gen length revising operations.
extern Mutex*   G1MarkStackFreeList_lock;        // Protects access to the G1 global mark stack free list.
extern Mutex*   G1MarkStackChunkList_lock;       // Protects access to the G1 global mark stack chunk list.
=======
>>>>>>> d906e450
extern Mutex*   MonitoringSupport_lock;          // Protects updates to the serviceability memory pools and allocated memory high water mark.
extern Monitor* ConcurrentGCBreakpoints_lock;    // Protects concurrent GC breakpoint management
extern Mutex*   Compile_lock;                    // a lock held when Compilation is updating code (used to block CodeCache traversal, CHA updates, etc)
extern Monitor* MethodCompileQueue_lock;         // a lock held when method compilations are enqueued, dequeued
extern Monitor* CompileThread_lock;              // a lock held by compile threads during compilation system initialization
extern Monitor* Compilation_lock;                // a lock used to pause compilation
extern Mutex*   TrainingData_lock;               // a lock used when accessing training records
extern Monitor* TrainingReplayQueue_lock;        // a lock held when class are added/removed to the training replay queue
extern Monitor* CompileTaskWait_lock;            // a lock held when CompileTasks are waited/notified
extern Mutex*   CompileStatistics_lock;          // a lock held when updating compilation statistics
extern Mutex*   DirectivesStack_lock;            // a lock held when mutating the dirstack and ref counting directives
extern Monitor* Terminator_lock;                 // a lock used to guard termination of the vm
extern Monitor* InitCompleted_lock;              // a lock used to signal threads waiting on init completed
extern Monitor* BeforeExit_lock;                 // a lock used to guard cleanups and shutdown hooks
extern Monitor* Notify_lock;                     // a lock used to synchronize the start-up of the vm
extern Mutex*   ExceptionCache_lock;             // a lock used to synchronize exception cache updates

#ifndef PRODUCT
extern Mutex*   FullGCALot_lock;                 // a lock to make FullGCALot MT safe
#endif // PRODUCT

#if INCLUDE_G1GC
extern Monitor* G1CGC_lock;                      // used for coordination between fore- & background G1 concurrent GC threads.
extern Mutex*   G1DetachedRefinementStats_lock;  // Lock protecting detached refinement stats for G1.
extern Mutex*   G1FreeList_lock;                 // protects the G1 free region list during safepoints
extern Mutex*   G1MarkStackChunkList_lock;       // Protects access to the G1 global mark stack chunk list.
extern Mutex*   G1MarkStackFreeList_lock;        // Protects access to the G1 global mark stack free list.
extern Monitor* G1OldGCCount_lock;               // in support of "concurrent" full gc
extern Mutex*   G1OldSets_lock;                  // protects the G1 old region sets
extern Mutex*   G1RareEvent_lock;                // Synchronizes (rare) parallel GC operations.
extern Monitor* G1RootRegionScan_lock;           // used to notify that the G1 CM threads have finished scanning the root regions
extern Mutex*   G1Uncommit_lock;                 // protects the G1 uncommit list when not at safepoints
#endif

extern Mutex*   RawMonitor_lock;
extern Mutex*   PerfDataMemAlloc_lock;           // a lock on the allocator for PerfData memory for performance data
extern Mutex*   PerfDataManager_lock;            // a long on access to PerfDataManager resources

extern Mutex*   Management_lock;                 // a lock used to serialize JVM management
extern Monitor* MonitorDeflation_lock;           // a lock used for monitor deflation thread operation
extern Monitor* Service_lock;                    // a lock used for service thread operation
extern Monitor* Notification_lock;               // a lock used for notification thread operation
extern Monitor* PeriodicTask_lock;               // protects the periodic task structure
extern Monitor* RedefineClasses_lock;            // locks classes from parallel redefinition
extern Mutex*   Verify_lock;                     // synchronize initialization of verify library
extern Monitor* ThreadsSMRDelete_lock;           // Used by ThreadsSMRSupport to take pressure off the Threads_lock
extern Mutex*   ThreadIdTableCreate_lock;        // Used by ThreadIdTable to lazily create the thread id table
extern Mutex*   SharedDecoder_lock;              // serializes access to the decoder during normal (not error reporting) use
extern Mutex*   DCmdFactory_lock;                // serialize access to DCmdFactory information
extern Mutex*   NMTQuery_lock;                   // serialize NMT Dcmd queries
extern Mutex*   NMTCompilationCostHistory_lock;  // guards NMT compilation cost history
extern Mutex*   NmtVirtualMemory_lock;           // guards NMT virtual memory updates
#if INCLUDE_CDS
#if INCLUDE_JVMTI
extern Mutex*   CDSClassFileStream_lock;         // FileMapInfo::open_stream_for_jvmti
#endif
extern Mutex*   DumpTimeTable_lock;              // SystemDictionaryShared::_dumptime_table
extern Mutex*   CDSLambda_lock;                  // LambdaProxyClassDictionary::find_lambda_proxy_class
extern Mutex*   DumpRegion_lock;                 // Symbol::operator new(size_t sz, int len)
extern Mutex*   ClassListFile_lock;              // ClassListWriter()
extern Mutex*   UnregisteredClassesTable_lock;   // UnregisteredClassesTableTable
extern Mutex*   LambdaFormInvokers_lock;         // Protecting LambdaFormInvokers::_lambdaform_lines
extern Mutex*   ScratchObjects_lock;             // Protecting _scratch_xxx_table in heapShared.cpp
extern Mutex*   FinalImageRecipes_lock;          // Protecting the tables used by FinalImageRecipes.
#endif // INCLUDE_CDS
#if INCLUDE_JFR
extern Mutex*   JfrStacktrace_lock;              // used to guard access to the JFR stacktrace table
extern Monitor* JfrMsg_lock;                     // protects JFR messaging
extern Mutex*   JfrBuffer_lock;                  // protects JFR buffer operations
#endif

extern Mutex*   Metaspace_lock;                  // protects Metaspace virtualspace and chunk expansions
extern Monitor* MetaspaceCritical_lock;          // synchronizes failed metaspace allocations that risk throwing metaspace OOM
extern Mutex*   ClassLoaderDataGraph_lock;       // protects CLDG list, needed for concurrent unloading


extern Mutex*   CodeHeapStateAnalytics_lock;     // lock print functions against concurrent analyze functions.
                                                 // Only used locally in PrintCodeCacheLayout processing.

extern Mutex*   ExternalsRecorder_lock;          // used to guard access to the external addresses table

extern Mutex*   AOTCodeCStrings_lock;            // used to guard access to the AOT code C strings table

extern Monitor* ContinuationRelativize_lock;

#if INCLUDE_JVMCI
extern Monitor* JVMCI_lock;                      // protects global JVMCI critical sections
extern Monitor* JVMCIRuntime_lock;               // protects critical sections for a specific JVMCIRuntime object
#endif

extern Mutex*   Bootclasspath_lock;

extern Mutex*   tty_lock;                          // lock to synchronize output.

// A MutexLocker provides mutual exclusion with respect to a given mutex
// for the scope which contains the locker.  The lock is an OS lock, not
// an object lock, and the two do not interoperate.  Do not use Mutex-based
// locks to lock on Java objects, because they will not be respected if a
// that object is locked using the Java locking mechanism.
//
//                NOTE WELL!!
//
// See orderAccess.hpp.  We assume throughout the VM that MutexLocker's
// and friends constructors do a fence, a lock and an acquire *in that
// order*.  And that their destructors do a release and unlock, in *that*
// order.  If their implementations change such that these assumptions
// are violated, a whole lot of code will break.

// for debugging: check that we're already owning this lock (or are at a safepoint / handshake)
#ifdef ASSERT
void assert_locked_or_safepoint(const Mutex* lock);
void assert_lock_strong(const Mutex* lock);
#else
#define assert_locked_or_safepoint(lock)
#define assert_lock_strong(lock)
#endif

// Internal implementation. Skips on null Mutex.
// Subclasses enforce stronger invariants.
class MutexLockerImpl: public StackObj {
 protected:
  Mutex* _mutex;

  MutexLockerImpl(Mutex* mutex, Mutex::SafepointCheckFlag flag = Mutex::_safepoint_check_flag) :
    _mutex(mutex) {
    bool no_safepoint_check = flag == Mutex::_no_safepoint_check_flag;
    if (_mutex != nullptr) {
      if (no_safepoint_check) {
        _mutex->lock_without_safepoint_check();
      } else {
        _mutex->lock();
      }
    }
  }

  MutexLockerImpl(Thread* thread, Mutex* mutex, Mutex::SafepointCheckFlag flag = Mutex::_safepoint_check_flag) :
    _mutex(mutex) {
    bool no_safepoint_check = flag == Mutex::_no_safepoint_check_flag;
    if (_mutex != nullptr) {
      if (no_safepoint_check) {
        _mutex->lock_without_safepoint_check(thread);
      } else {
        _mutex->lock(thread);
      }
    }
  }

  ~MutexLockerImpl() {
    if (_mutex != nullptr) {
      assert_lock_strong(_mutex);
      _mutex->unlock();
    }
  }

 public:
  static void post_initialize();
};

// Simplest mutex locker.
// Does not allow null mutexes.
class MutexLocker: public MutexLockerImpl {
 public:
   MutexLocker(Mutex* mutex, Mutex::SafepointCheckFlag flag = Mutex::_safepoint_check_flag) :
     MutexLockerImpl(mutex, flag) {
     assert(mutex != nullptr, "null mutex not allowed");
   }

   MutexLocker(Thread* thread, Mutex* mutex, Mutex::SafepointCheckFlag flag = Mutex::_safepoint_check_flag) :
     MutexLockerImpl(thread, mutex, flag) {
     assert(mutex != nullptr, "null mutex not allowed");
   }
};

// Conditional mutex locker.
// Like MutexLocker above, but only locks when condition is true.
class ConditionalMutexLocker: public MutexLockerImpl {
 public:
   ConditionalMutexLocker(Mutex* mutex, bool condition, Mutex::SafepointCheckFlag flag = Mutex::_safepoint_check_flag) :
     MutexLockerImpl(condition ? mutex : nullptr, flag) {
     assert(!condition || mutex != nullptr, "null mutex not allowed when locking");
   }

   ConditionalMutexLocker(Thread* thread, Mutex* mutex, bool condition, Mutex::SafepointCheckFlag flag = Mutex::_safepoint_check_flag) :
     MutexLockerImpl(thread, condition ? mutex : nullptr, flag) {
     assert(!condition || mutex != nullptr, "null mutex not allowed when locking");
   }
};

// A MonitorLocker is like a MutexLocker above, except it allows
// wait/notify as well which are delegated to the underlying Monitor.
// It also disallows null.
class MonitorLocker: public MutexLockerImpl {
  Mutex::SafepointCheckFlag _flag;

 protected:
  Monitor* as_monitor() const {
    return static_cast<Monitor*>(_mutex);
  }

 public:
  MonitorLocker(Monitor* monitor, Mutex::SafepointCheckFlag flag = Mutex::_safepoint_check_flag) :
    MutexLockerImpl(monitor, flag), _flag(flag) {
    // Superclass constructor did locking
    assert(monitor != nullptr, "null monitor not allowed");
  }

  MonitorLocker(Thread* thread, Monitor* monitor, Mutex::SafepointCheckFlag flag = Mutex::_safepoint_check_flag) :
    MutexLockerImpl(thread, monitor, flag), _flag(flag) {
    // Superclass constructor did locking
    assert(monitor != nullptr, "null monitor not allowed");
  }

  bool wait(int64_t timeout = 0) {
    return _flag == Mutex::_safepoint_check_flag ?
      as_monitor()->wait(timeout) : as_monitor()->wait_without_safepoint_check(timeout);
  }

  void notify_all() {
    as_monitor()->notify_all();
  }

  void notify() {
    as_monitor()->notify();
  }
};


// A GCMutexLocker is usually initialized with a mutex that is
// automatically acquired in order to do GC.  The function that
// synchronizes using a GCMutexLocker may be called both during and between
// GC's.  Thus, it must acquire the mutex if GC is not in progress, but not
// if GC is in progress (since the mutex is already held on its behalf.)

class GCMutexLocker: public StackObj {
private:
  Mutex* _mutex;
  bool _locked;
public:
  GCMutexLocker(Mutex* mutex);
  ~GCMutexLocker() { if (_locked) _mutex->unlock(); }
};

// A MutexUnlocker temporarily exits a previously
// entered mutex for the scope which contains the unlocker.

class MutexUnlocker: StackObj {
 private:
  Mutex* _mutex;
  bool _no_safepoint_check;

 public:
  MutexUnlocker(Mutex* mutex, Mutex::SafepointCheckFlag flag = Mutex::_safepoint_check_flag) :
    _mutex(mutex),
    _no_safepoint_check(flag == Mutex::_no_safepoint_check_flag) {
    _mutex->unlock();
  }

  ~MutexUnlocker() {
    if (_no_safepoint_check) {
      _mutex->lock_without_safepoint_check();
    } else {
      _mutex->lock();
    }
  }
};

// Instance of a RecursiveLock that may be held through Java heap allocation, which may include calls to Java,
// and JNI event notification for resource exhaustion for metaspace or heap.
extern RecursiveMutex* MultiArray_lock;

// RAII locker for a RecursiveMutex.  See comments in mutex.hpp for more information.
class RecursiveLocker {
  RecursiveMutex* _lock;
  Thread*         _thread;
 public:
  RecursiveLocker(RecursiveMutex* lock, Thread* current) : _lock(lock), _thread(current) {
    _lock->lock(_thread);
  }
  ~RecursiveLocker() {
    _lock->unlock(_thread);
  }
};

#endif // SHARE_RUNTIME_MUTEXLOCKER_HPP<|MERGE_RESOLUTION|>--- conflicted
+++ resolved
@@ -71,14 +71,6 @@
 extern Mutex*   NonJavaThreadsList_lock;         // a lock on the NonJavaThreads list
 extern Mutex*   NonJavaThreadsListSync_lock;     // a lock for NonJavaThreads list synchronization
 extern Monitor* STS_lock;                        // used for joining/leaving SuspendibleThreadSet.
-<<<<<<< HEAD
-extern Monitor* G1OldGCCount_lock;               // in support of "concurrent" full gc
-extern Mutex*   G1RareEvent_lock;                // Synchronizes (rare) parallel GC operations.
-extern Mutex*   G1ReviseYoungLength_lock;        // Protects access to young gen length revising operations.
-extern Mutex*   G1MarkStackFreeList_lock;        // Protects access to the G1 global mark stack free list.
-extern Mutex*   G1MarkStackChunkList_lock;       // Protects access to the G1 global mark stack chunk list.
-=======
->>>>>>> d906e450
 extern Mutex*   MonitoringSupport_lock;          // Protects updates to the serviceability memory pools and allocated memory high water mark.
 extern Monitor* ConcurrentGCBreakpoints_lock;    // Protects concurrent GC breakpoint management
 extern Mutex*   Compile_lock;                    // a lock held when Compilation is updating code (used to block CodeCache traversal, CHA updates, etc)
@@ -102,13 +94,13 @@
 
 #if INCLUDE_G1GC
 extern Monitor* G1CGC_lock;                      // used for coordination between fore- & background G1 concurrent GC threads.
-extern Mutex*   G1DetachedRefinementStats_lock;  // Lock protecting detached refinement stats for G1.
 extern Mutex*   G1FreeList_lock;                 // protects the G1 free region list during safepoints
 extern Mutex*   G1MarkStackChunkList_lock;       // Protects access to the G1 global mark stack chunk list.
 extern Mutex*   G1MarkStackFreeList_lock;        // Protects access to the G1 global mark stack free list.
 extern Monitor* G1OldGCCount_lock;               // in support of "concurrent" full gc
 extern Mutex*   G1OldSets_lock;                  // protects the G1 old region sets
 extern Mutex*   G1RareEvent_lock;                // Synchronizes (rare) parallel GC operations.
+extern Mutex*   G1ReviseYoungLength_lock;        // Protects access to young gen length revising operations.
 extern Monitor* G1RootRegionScan_lock;           // used to notify that the G1 CM threads have finished scanning the root regions
 extern Mutex*   G1Uncommit_lock;                 // protects the G1 uncommit list when not at safepoints
 #endif
